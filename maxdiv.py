# coding: utf-8
#
# Detection of extreme intervals in multivariate time-series
# Author: Erik Rodner (2015-)

# Novelty detection by finding by minimizing the KL divergence
# In the following, we will derive a similar algorithm based on Kullback-Leibler (KL) divergence
# between the distribution $p_I$ of data points in the extreme interval $I = [a,b)$
# and the distribution $p_{\Omega}$ of non-extreme data points. We approximate both distributions with a simple kernel density estimate:
#
# $p_I(\mathbf{x}) = \frac{1}{|I|} \sum\limits_{i \in I} K(\mathbf{x}, \mathbf{x}_i)$
#
# with $K$ being a normalized kernel, such that $p_I$ is a proper densitity.
# Similarly, we define $p_{\Omega}$ with $\Omega = \{1, \ldots, n\} \setminus I$.

import numpy as np
import matplotlib.pylab as plt
import heapq
from numpy.linalg import slogdet, inv

#
# Some helper functions for kernels
#
def calc_distance_matrix(X, metric='sqeuclidean'):
    """ Compute pairwise distances between columns in X """
    from scipy.spatial.distance import pdist, squareform
    # results from pdist are usually not stored as a symmetric matrix,
    # therefore, we use squareform to convert it
    D = squareform(pdist(X.T, 'sqeuclidean'))
    return D

def calc_normalized_gaussian_kernel(X, kernel_sigma_sq = 1.0):
    """ Calculate a normalized Gaussian kernel using the columns of X """
    # Let's first compute the kernel matrix from our squared Euclidean distances in $D$.
    dimension = X.shape[0]
    D = calc_distance_matrix(X)
    # compute proper normalized Gaussian kernel values
    K = np.exp(-D/2.0)/((2*np.pi*kernel_sigma_sq)**(dimension/2))
    return K


# Let's derive the algorithm where we try to maximize the KL divergence between the two distributions:
#
# $\text{KL}^{\alpha}(p_{\Omega}, p_I)
# = \frac{1}{n} \sum\limits_{i=1}^n p_{\Omega}(\mathbf{x}_i) \log \frac{ p_{I}^{\alpha}(\mathbf{x}_i) }{ p_{\Omega}(\mathbf{x}_i) }
# = \frac{1}{n} \sum\limits_{i=1}^n p_{\Omega}(\mathbf{x}_i) \log p_{I}^{\alpha}(\mathbf{x}_i) - \frac{1}{n} \sum\limits_{i=1}^n p_{\Omega}(\mathbf{x}_i) \log ( p_{\Omega}(\mathbf{x}_i) ) $
#
# The above formulation uses a parameterized version of the KL divergence (which will be important to get the right results).
# TODO: However, one should use something like the
# power divergence (http://link.springer.com/article/10.1007/s13571-012-0050-3) or the
# density power divergence (http://biomet.oxfordjournals.org/content/85/3/549.full.pdf).
# Plugging everything together we derive at the following algorithm:


def maxdiv_parzen(K, mode="OMEGA_I", alpha=1.0, extint_min_len = 20, extint_max_len = 150):
    """ Evaluating all possible intervals and returning the score matrix """
    # the minimal and maximal length of an extreme interval (extint_*_len)
    # this avoids trivial solutions of just one data point in the interval
    # and saves computation time

    # the index -1 represents the last element in a list/vector
    # we use the variable endelement instead to increase
    # code readability
    endelement = -1
    # compute integral sums for each column within the kernel matrix 
    K_integral = np.cumsum(K, axis=0)
    # the sum of all kernel values for each column
    # is now given in the last row
    sums_all = K_integral[endelement,:]
    # n is the number of data points considered
    n = K_integral.shape[0]

    # initialize a matrix in which we will store the KL-divergence
    # score for every possible interval
    # e.g. interval_scores[a,c] will give us the score
    # for the interval between a and a+c (including a and excluding a+c)
    interval_scores = np.zeros([n, extint_max_len])

    # small constant to avoid problems with log(0)
    eps = 1e-7

    # loop through all possible intervals from i to j
    # including i excluding j
    for i in range(n-extint_min_len):
        for j in range(i+extint_min_len, min(i+extint_max_len,n)):
            # number of data points in the current interval
            extreme_interval_length = j-i
            # number of data points outside of the current interval
            non_extreme_points = n - extreme_interval_length
            # sum up kernel values to get non-normalized
            # kernel density estimates at single points for p_I and p_Omega
            # we use the integral sums in K_integral
            # sums_extreme and sums_non_extreme are vectors of size n
            sums_extreme = K_integral[j, :] - K_integral[i, :] 
            sums_non_extreme = sums_all - sums_extreme
            # divide by the number of data points to get the final
            # parzen scores for each data point
            sums_extreme /= extreme_interval_length
            sums_non_extreme /= non_extreme_points

            # compute the KL divergence
            score = 0.0
            # the mode parameter determines which KL divergence to use
            # mode == SYM does not make much sense right now for alpha != 1.0
            if mode == "OMEGA_I" or mode == "SYM":
                # version for maximizing KL(p_Omega, p_I)
                kl_integrand1 = np.mean(np.log(sums_extreme + eps) *
                                               sums_non_extreme)
                kl_integrand2 = np.mean(np.log(sums_non_extreme + eps) *
                                               sums_non_extreme)
                negative_kl_Omega_I = alpha * kl_integrand1 - kl_integrand2
                score += - negative_kl_Omega_I

            # version for maximizing KL(p_I, p_Omega)
            if mode == "I_OMEGA" or mode == "SYM":
                kl_integrand1 = np.mean(np.log(sums_non_extreme + eps) *
                                        sums_extreme)
                kl_integrand2 = np.mean(np.log(sums_extreme + eps) *
                                        sums_extreme)
                negative_kl_I_Omega = alpha * kl_integrand1 - kl_integrand2
                score += - negative_kl_I_Omega

            # symmetrized kernel version using the mixture distribution
            if mode == "LAMBDA":
                sums_mixed = alpha * sums_extreme + (1-alpha) * sums_non_extreme
                kl_integrand1 = np.mean(np.log(sums_mixed + eps) * sums_extreme)
                kl_integrand2 = np.mean(np.log(sums_extreme + eps) * sums_extreme)
                negative_kl_I_Mixed = kl_integrand1 - kl_integrand2
                kl_integrand1 = np.mean(np.log(sums_mixed + eps) * sums_non_extreme)
                kl_integrand2 = np.mean(np.log(sums_non_extreme + eps) * sums_non_extreme)
                negative_kl_Omega_Mixed = kl_integrand1 - kl_integrand2

                score += - (alpha * negative_kl_I_Mixed + (1-alpha) * negative_kl_Omega_Mixed)

            # store the score in the matrix interval_scores
            interval_scores[i,j-i] = score

    return interval_scores


#
# Maximally divergent regions using a Gaussian assumption
#
def maxdiv_gaussian(X, mode, gaussian_mode, extint_min_len, extint_max_len):
    """ Evaluating all possible intervals and returning the score matrix for Gaussian
        KL divergence, we assume data points given as columns """

    X_integral = np.cumsum(X, axis=1)
    n = X.shape[1]
    dimension = X.shape[0]

    interval_scores = np.zeros([n, extint_max_len])
    sums_all = X_integral[:, -1]

    # compute integral series of the outer products
    # we will use this to compute covariance matrices
    outer_X = np.apply_along_axis(lambda x: np.ravel(np.outer(x,x)), 0, X)
    outer_X_integral = np.cumsum(outer_X, axis=1)
    outer_sums_all = outer_X_integral[:, -1]

    for i in range(n-extint_min_len):
        for j in range(i+extint_min_len, min(i+extint_max_len,n)):
            extreme_interval_length = j-i
            non_extreme_points = n - extreme_interval_length
            
            sums_extreme = X_integral[:, j] - X_integral[:, i]
            sums_non_extreme = sums_all - sums_extreme
            sums_extreme /= extreme_interval_length
            sums_non_extreme /= non_extreme_points

            outer_sums_extreme = outer_X_integral[:, j] - outer_X_integral[:, i]
            outer_sums_non_extreme = outer_sums_all - outer_sums_extreme
            outer_sums_extreme /= extreme_interval_length
            outer_sums_non_extreme /= non_extreme_points

            cov_extreme = np.reshape(outer_sums_extreme, [dimension, dimension]) - \
                    np.outer(sums_extreme, sums_extreme)
            cov_non_extreme = np.reshape(outer_sums_non_extreme, [dimension, dimension]) - \
                    np.outer(sums_non_extreme, sums_non_extreme)
            eps = 1e-7
            _, logdet_extreme = slogdet(cov_extreme + eps * np.eye(dimension))
            _, logdet_non_extreme = slogdet(cov_non_extreme + eps * np.eye(dimension))

            score = 0.0
            # the mode parameter determines which KL divergence to use
            # mode == SYM does not make much sense right now for alpha != 1.0
            diff = sums_extreme - sums_non_extreme
            if mode == "OMEGA_I" or mode == "SYM":
                #kl_Omega_I = np.sum((sums_extreme - sums_non_extreme)**2)
                inv_cov_extreme = inv(cov_extreme)
                kl_Omega_I = diff.T * inv_cov_extreme * diff
                kl_Omega_I += np.sum(inv_cov_extreme * cov_non_extreme)
                kl_Omega_I += logdet_extreme - logdet_non_extreme
                score += kl_Omega_I

            # version for maximizing KL(p_I, p_Omega)
            if mode == "I_OMEGA" or mode == "SYM":
                kl_I_Omega = np.sum((sums_extreme - sums_non_extreme)**2)
                inv_cov_non_extreme = inv(cov_non_extreme)
                kl_I_Omega = np.dot(diff, np.dot(inv_cov_non_extreme, diff.T))
                kl_I_Omega += np.sum(inv_cov_non_extreme * cov_extreme)
                kl_I_Omega += logdet_non_extreme - logdet_extreme
                score += kl_I_Omega

            interval_scores[i,j-i] = score

    return interval_scores

#
# Search non-overlapping regions
#
def calc_max_nonoverlapping_regions(interval_scores, num_intervals):
    """ Given the scores for each interval as a matrix, we greedily select the num_intervals
        intervals which are non-overlapping and have the highest score """

    # number of data points
    n = interval_scores.shape[0]
    # interval_list will contain scored intervals
    # and we construct a priority queue to guide the selection
    interval_list = []
    heapq.heappush (interval_list, (float('-inf'), [0, n]))
    # maximum length of an interval
    interval_max_length = interval_scores.shape[1]

    # final list of regions
    regions = []
    # search for regions until we have enough + 1
    # we indeed loop through one region since it might
    # be theoretically the case that we get a better interval
    # from the second half. this is best exemplified for 
    # num_intervals = 2
    # we get the maxdiv region first and the consider the interval
    # left and right of it. we start with the left one and add it to 
    # regions, however, we should also process the right one to make sure
    # it has a smaller score
    while len(regions)<=num_intervals or len(interval_list)>0:
        # get the "best-scored" interval from the queue
        # we store negative score, since the pop always gives us 
        # the smallest element
        negative_score_all, interval = interval_list.pop()
        a_all, b_all = interval
        max_length_within_interval = min(interval_max_length, b_all-a_all)
        print ("Analyzing interval ({}): {} to {}".format(-negative_score_all, a_all, b_all))
<<<<<<< HEAD
        # get the part of the interval_scores matrix we are interested in
        subseries = interval_scores[a_all:(b_all-max_length_within_interval), :max_length_within_interval]
        # compute the maximum within a part of interval_scores
=======
        print a_all, b_all
        subseries = interval_scores[a_all:b_all, :]
>>>>>>> 8ccd6e9e
        a_sub, b_offset = np.unravel_index(np.argmax(subseries), subseries.shape)
        # convert the maximum position in subseries to a position
        # in interval_scores
        a = a_sub + a_all
        b = a + b_offset
        score = interval_scores[a, b_offset]
        print ("Found region: {} to {} with score {}".format(a, b, score))
        regions.append( [a, b, score] )
        # add the interval before and the interval after to the queue
        # with the score of the current interval. maximum score within these
        # intervals is bounded from above by the score of the current interval 
        if a-a_all>0:
            heapq.heappush(interval_list, (-score, [a_all, a]))
        if b-b_all>0:
            heapq.heappush(interval_list, (-score, [b, b_all]))

    # sort the regions according to their score
    regions = sorted(regions, key=lambda r: r[2], reverse=True)
    # return the right number of regions
    return regions[:num_intervals]


#
# Wrapper and utility functions
#
def maxdiv(X, method = 'parzen', num_intervals=1, **kwargs):
    """ Wrapper function for calling maximum divergent regions """
    if 'kernelparameters' in kwargs:
        kernelparameters = kwargs['kernelparameters']
        del kwargs['kernelparameters']
    else:
        kernelparameters = {'kernel_sigma_sq': 1.0}

    if method == 'parzen':
        # compute kernel matrix first (Gaussian kernel)
        K = calc_normalized_gaussian_kernel(X, **kernelparameters)
        # obtain the interval [a,b] of the extreme event with score score
        interval_scores = maxdiv_parzen(K, **kwargs)

    elif method == 'gaussian':
        del kwargs['alpha']
        kwargs['gaussian_mode'] = 'fullcov'
        interval_scores = maxdiv_gaussian(X, **kwargs)

    # get the K best non-overlapping regions
    regions = calc_max_nonoverlapping_regions(interval_scores, num_intervals)

    return regions

#
# Utility functions for visualization
#
def plot_matrix_with_interval(D, a, b):
    """ Show a given kernel or distance matrix with a highlighted interval """
    plt.figure()
    plt.plot(range(D.shape[0]), a*np.ones([D.shape[0],1]), 'r-')
    plt.plot(range(D.shape[0]), b*np.ones([D.shape[0],1]), 'r-')
    plt.imshow(D)
    plt.show()

<|MERGE_RESOLUTION|>--- conflicted
+++ resolved
@@ -241,14 +241,9 @@
         a_all, b_all = interval
         max_length_within_interval = min(interval_max_length, b_all-a_all)
         print ("Analyzing interval ({}): {} to {}".format(-negative_score_all, a_all, b_all))
-<<<<<<< HEAD
         # get the part of the interval_scores matrix we are interested in
         subseries = interval_scores[a_all:(b_all-max_length_within_interval), :max_length_within_interval]
         # compute the maximum within a part of interval_scores
-=======
-        print a_all, b_all
-        subseries = interval_scores[a_all:b_all, :]
->>>>>>> 8ccd6e9e
         a_sub, b_offset = np.unravel_index(np.argmax(subseries), subseries.shape)
         # convert the maximum position in subseries to a position
         # in interval_scores

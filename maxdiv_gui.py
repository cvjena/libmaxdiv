--- conflicted
+++ resolved
@@ -11,13 +11,10 @@
 import csv
 import datetime
 import time
-<<<<<<< HEAD
 import psutil
 import os
-=======
 import sys
 import cProfile as profile
->>>>>>> e6703cf8
 from scipy.io import savemat
 #try:
 #    raise Exception("Skip Gooey support")
@@ -43,7 +40,7 @@
     #            required=True, type=argparse.FileType('r'), widget='FileChooser')
     #else:
     parser.add_argument('--input', help='time series in CSV format with column names', required=True)
-   parser.add_argument('--timecol', help='name of the column for the date-time specification in the CSV file', default='DateTime')
+    parser.add_argument('--timecol', help='name of the column for the date-time specification in the CSV file', default='DateTime')
     parser.add_argument('--variables', help='names of variables to consider', nargs='+')
     parser.add_argument('--maxdatapoints', help='maximum number of data points (for debugging)', type=int)
     parser.add_argument('--timeformat', help='format used for strptime to convert time specifications, ' +
@@ -66,15 +63,12 @@
     args_dict = vars(args)
     parameters = {parameter_name: args_dict[parameter_name] for parameter_name in maxdiv_tools.get_algorithm_parameters()}
 
-<<<<<<< HEAD
     #
     # Running our fancy maxdiv method
     #
-=======
     if args.profile:
         pr = profile.Profile()
         pr.enable()
->>>>>>> e6703cf8
     regions = maxdiv.maxdiv(X, kernelparameters={'kernel_sigma_sq': args.kernel_sigma_sq}, **parameters)
     if args.profile:
         pr.disable()
